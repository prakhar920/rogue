--- conflicted
+++ resolved
@@ -29,12 +29,8 @@
     def __init__(self, starting_url: str, expand_scope: bool = False, 
                  enumerate_subdomains: bool = False, model: str = 'o3-mini',
                  output_dir: str = 'security_results', max_iterations: int = 10,
-<<<<<<< HEAD
-                 num_plans: int = 10, disable_rag: bool = False):
-=======
-                 enable_baseline_checks: bool = True, max_plans: int = None,
-                 enable_rag: bool = True):
->>>>>>> 1b3b983a
+                 num_plans: int = 10, disable_rag: bool = False,
+                 enable_baseline_checks: bool = True, max_plans: int = None):
         """
         Initialize the security testing agent.
 
@@ -45,14 +41,10 @@
             model: LLM model to use for analysis
             output_dir: Directory to save scan results
             max_iterations: Maximum iterations per test plan
-<<<<<<< HEAD
             num_plans: Number of security testing plans to generate per page (default: 10)
             disable_rag: Whether to disable RAG knowledge fetching (default: False)
-=======
             enable_baseline_checks: Whether to always include OWASP Top 10 baseline checks (default: True)
             max_plans: Maximum number of plans to generate (default: None, unlimited)
-            enable_rag: Whether to enable RAG retrieval knowledge fetcher (default: True)
->>>>>>> 1b3b983a
         """
         self.starting_url = starting_url
         self.expand_scope = expand_scope
@@ -60,12 +52,12 @@
         self.model = model
         self.output_dir = output_dir
         self.max_iterations = max_iterations
+        self.num_plans = num_plans
         self.enable_baseline_checks = enable_baseline_checks
-        self.max_plans = max_plans
-        self.enable_rag = enable_rag
+        self.max_plans = max_plans if max_plans is not None else num_plans
+        self.enable_rag = not disable_rag
         self.keep_messages = 15
 
-<<<<<<< HEAD
         # Fetch security knowledge once at initialization (unless disabled)
         if disable_rag:
             print("[Info] 🚫 RAG knowledge fetching disabled")
@@ -76,41 +68,23 @@
             try:
                 self.knowledge_base = initialize_knowledge_base()
                 knowledge_summary = self.knowledge_base.get_knowledge_summary()
-=======
-        # Conditionally fetch security knowledge based on enable_rag flag
-        knowledge_summary = None
-        knowledge_base_instance = None
-        if enable_rag:
-            print("[Info] 🧠 Initializing security knowledge base...")
-            try:
-                knowledge_base_instance = initialize_knowledge_base()
-                knowledge_summary = knowledge_base_instance.get_knowledge_summary()
->>>>>>> 1b3b983a
                 print("[Info] ✅ Security knowledge loaded successfully")
             except Exception as e:
                 print(f"[Warning] Failed to fetch security knowledge: {e}")
                 knowledge_summary = None
-<<<<<<< HEAD
                 self.knowledge_base = None
         
         self.proxy = WebProxy(starting_url, logger)
         self.llm = LLM(knowledge_content=knowledge_summary)
-        self.planner = Planner(num_plans_target=self.num_plans, knowledge_summary=knowledge_summary)
-=======
-        else:
-            print("[Info] 🚀 RAG disabled - running without knowledge base for faster startup")
-        
-        self.proxy = WebProxy(starting_url, logger)
-        self.llm = LLM(knowledge_summary=knowledge_summary)
-        self.planner = Planner(knowledge_summary=knowledge_summary, 
+        self.planner = Planner(num_plans_target=self.max_plans, 
+                              knowledge_summary=knowledge_summary,
                               enable_baseline_checks=enable_baseline_checks,
-                              max_plans=max_plans)
+                              max_plans=self.max_plans)
         
         # Pass knowledge base to planner if RAG is enabled
-        if enable_rag and knowledge_base_instance is not None:
-            self.planner.knowledge_base = knowledge_base_instance
-            
->>>>>>> 1b3b983a
+        if self.enable_rag and self.knowledge_base is not None:
+            self.planner.knowledge_base = self.knowledge_base
+            
         self.scanner = None
         self.tools = Tools()
         self.history = []
@@ -194,15 +168,10 @@
             # Add the plan to the history
             logger.info("Generating a plan for security testing", color='cyan')
             total_tokens += count_tokens(page_data)
-<<<<<<< HEAD
-            plans = self.planner.plan(page_data)
-
-=======
             
             # Use traditional single-shot planning
             plans = self.planner.plan(page_data)
             
->>>>>>> 1b3b983a
             # Output the full plan first
             total_plans = len(plans)
             for index, plan in enumerate(plans):
@@ -217,7 +186,6 @@
         logger.info("Generating summary report", color='yellow')
         self.reporter.generate_summary_report()
 
-<<<<<<< HEAD
     def _build_scanner_context(self, scan_results: dict, page) -> dict:
         """
         Build scanner context for contextual CVE fetching
@@ -294,7 +262,7 @@
             context['cms_info'] = cms_info
         
         return context
-=======
+
     def _execute_single_plan(self, plan: dict, page, plan_index: int, total_plans: int) -> str:
         """Execute a single security test plan and return a summary of results."""
         # Reset history when we are in a new plan
@@ -366,5 +334,4 @@
                 result_summary = f"TIMEOUT: {plan['title']} - Max iterations reached"
                 break
         
-        return result_summary
->>>>>>> 1b3b983a
+        return result_summary