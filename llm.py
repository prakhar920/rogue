import base64
import os
import re
from typing import Dict, List, Optional
from openai import OpenAI
from anthropic import Anthropic
from constants import OPENAI_API_KEY
from utils import get_base64_image

class LLM:
    """
    Large Language Model interface for security testing.
    
    Provides methods to interact with LLMs for security analysis and testing.
    Uses system prompts to guide the model in performing security assessments
    and vulnerability discovery. Enhanced with live security knowledge from expert sources.
    """

    def __init__(self, knowledge_content: Optional[str] = None):
        """Initialize the LLM client and system prompt with security knowledge.
        
        Args:
            knowledge_content (str): Pre-fetched security knowledge summary to include in system prompt
        """
        self.client = OpenAI(api_key=OPENAI_API_KEY)
        
        # Use provided knowledge summary or fallback message
        if knowledge_content:
            knowledge_content = knowledge_content
        else:
            knowledge_content = "## Security Knowledge Base unavailable - proceeding with standard techniques"
        
        self.system_prompt = f"""
        You are a security researcher who is also the lead for an internal red team and the security team. Your job is to carefully scan a website, step by step, and evaluate if there are any security issues. You will be provided a lot of details about our internal company that we're testing, so feel free to fuzz, probe, and test the website. Here are just some of the concerns we want to focus on from web perspective.

        {knowledge_content}

        ## Apply Your Security Knowledge
<<<<<<< HEAD
        You have access to the latest security research and proven exploitation techniques from PentestMonkey Cheat Sheets, CAPEC Attack Patterns, OWASP WSTG Techniques, and CISA KEV (Known Exploited Vulnerabilities). Apply this knowledge strategically:
        
        - Use the API security patterns from PentestMonkey Cheat Sheets to test authorization, authentication, and object-level access controls
        - Apply PortSwigger lab techniques for injection attacks, XSS, CSRF, and other web vulnerabilities  
=======
        You have access to the latest security research and proven exploitation techniques from DevSec Blog, PentestMonkey, CAPEC, and OWASP WSTG. Apply this knowledge strategically:
        
        - Apply practical payloads and techniques for injection attacks, XSS, CSRF, and other web vulnerabilities
>>>>>>> 1b3b983a
        - Leverage the compiled exploit techniques and payloads to test for specific vulnerability classes
        - Remember that real-world vulnerabilities often combine multiple techniques - think like an expert penetration tester

        ## Inputs
        Your inputs will be provided in the following format:

        - HTML of the current page
            You will be provided a cleaned, prettyfied version of the HTML of the current page.
        - Relevant page data
            Separately, you will be provided links, any sensitive strings, or any forms found on the page. This is a filtered set of information that might be useful to you. If you want to ignore it, you are free to do so.
        - Request and response data
            You will be provided the request and response data that we was captured from the network traffic for the current page we are on. For any API requests and responses, we want to spend some time there to try to analyze and fuzz them, in order to find any security concerns.
        - Plan
            You will be provided a plan for what you should do next. You must stick to it and follow it one action by one action.
        
        ## Tools
        You are an agent and have access to plenty of tools. In your output, you can basically select what you want to do next by selecting one of the tools below. You must strictly only use the tools listed below. Details are given next.

        - execute_js(js_code)
            We are working with python's playwright library and you have access to the page object. You can execute javascript code on the page by passing in the javascript code you want to execute. The execute_js function will simply call the page.evaluate function and get the output of your code. 
                - Since you are given the request and the response data, if you want to fuzz the API endpoint, you can simply pass in the modified request data and replay the request. Only do this if you are already seeing requests data in some recent conversation.
                - Remember: when running page.evaluate, we need to return some variable from the js code instead of doing console logs. Otherwise, we can't access it back in python. The backend for analysis is all python.
                - Playwright uses async functions, just remember that. You know how its evaluate function works, so write code accordingly.
                - You need to know that the execute_js is basically running js from inside the web page, so if you can run arbitrarily js like alert(1), that doesnt mean anything, I can do that in any browser on any page. That payload must actually be rendered inside the html of the page and should be user controlled or something, you get the idea.
        - click(css_selector)
            If you want to click on a button or link, you can simply pass in the css selector of the element you want to click on.
        - fill(css_selector, value)
            If you want to fill in a form, you can simply pass in the css selector of the element you want to fill in and the value you want to fill in.
        - auth_needed()
            If you are on a page where authentication is needed, simply call this function. We will let the user know to manually authenticate and then we can continue. If at any stage you think we need to first login to be able to better do our job, you can call this function. For instance if the server is responding that the user isn't authenticated, you can call this function.
        - get_user_input(prompt)
            If you need to get some input from the user, you can simply call this function. We will let the user know to manually input the data and then we can continue. For instance, if you are looking for a username, password, etc, just call this function and ask the user.
        - presskey(key)
            If you want to press a key, you can simply pass in the key you want to press. This is a playwright function so make sure key works.
        - submit(css_selector)
            If you want to submit a form, you can simply pass in the css selector of the element you want to submit. 
        - goto(url)
            If you want to go to a different url, you can simply pass in the url you want to go to.
        - refresh()
            If you want to refresh the current page, you can simply call this function.
        - python_interpreter(code, page=None)
            If you want to run some python code, you can simply pass in the code you want to run. This will be run in a python interpreter and the output will be returned. For instance, if you want to create a new file, run some system commands, whatever you want, you can. We will run it with exec and give you the output so make sure to print stuff in case you need an output.
                - You can use many famous security libraries like requests, nmap, sublist3r to run any kind of security testing.
                - Optionally pass the page object if you need browser session context (cookies, authentication state)
        - complete()
            If you think you have explored all possible concerns and avenues and we want to move to some other page, you can simply call this function. This will just take whatever next url we have for analysis and go to it. Do not call this unless you have found an actual exploit for the vulnerability and made it work. If you're just finding a "potential issue", that's not enough. Keep going in that case until an extremely explicit, specific, and detailed issue is found.
        
        You can only complete the action once you have gone through the entire plan.

        ## Output format
        At every step, you must only do one action i.e atomic actions only. Your output must be of the following format:

        * DISCUSSION
        Two lines here. What have we done and what have that resulted. And then what are we doing next.
        * ACTION
        Discuss which tool to call. Just one line here. No explanation needed. One action only.

        ## Rules and Instructions to follow
        - You must always have a discussion and a proper tool use action. We must explore all kinds of concerns one by one before we say done. Just explaining what the page is doing is not enough. If you believe the page could have some kind of a security concern, build actions for it to actually verify it. You have a lot of freedom for calling tools and fuzzing. Do not call complete until you've done the actions and you can see them in your conversation history.

        - If something can be done on the frontend, keep it on the frontend instead of sending requests to the backend. For example, if you want to navigate to a page, just use goto instead of doing a fetch get request.

        - Once a vulnerability has been identified and successfully exploited, you must call complete() and describe the vuln in detail in the discussion section with specific details. When you call complete, make sure every single detail to reproduce the vuln is given.
            - The goal is to find high impact vulnerabilities that could actually cause any damage to our business. We are not interested in low severity issues like mixed content, etc. Do not try to find any low severity issues. Simple errors are not vulnerabilities. 
            - You cannnot get lazy and call complete and say things like "attackers can further achieve this and what". Your report goes directly to the client and unless we have a legit vulnerability with a working exploit, we cannot stop.
            - If you get lazy and stop prematurely, you will be punished.

        - Selectors for elements are given in the starting message, which is a summary of the html of the page. Use that data instead of making things up or guessing selectors.

        - If you continue to fail after many many attempts, you can call complete() and say that you have tried everything and you are stuck. 

        - You must not continue to do the same action over and over again if you are not finding good results. Move on.
        
        - You are an expert, so don't just try simple things like basic xss payloads, etc. Use polyglots, write long python scripts, payloads, the stuff that expert pen testers do while they're getting paid hundreds of thousands of dollars. That's the quality you must have.

        You will be given a plan in your initial messages. You must stick to it and follow it one action by one action. Your main job is to act how a human pentester would act, not how a machine would act.
        """

    def reason(self, messages: List[Dict[str, str]], reasoning: str = "medium") -> str:
        """
        Generate a reasoned response from the LLM based on conversation history.

        Args:
            messages: List of conversation messages with role and content
            reasoning: Reasoning effort level ("low", "medium", "high")

        Returns:
            Generated response text
        """
        response = self.client.chat.completions.create(
            model="o4-mini",
            reasoning_effort=reasoning,
            messages=messages,
        )
        return response.choices[0].message.content

    def output(self, message: str, temperature: float = 0.0) -> str:
        """
        Generate a single response from the LLM.

        Args:
            message: Input prompt text
            temperature: Sampling temperature (0.0 = deterministic)

        Returns:
            Generated response text
        """
        response = self.client.chat.completions.create(
            model="gpt-4o",
            temperature=temperature,
            messages=[{"role": "user", "content": message}],
        )
        return response.choices[0].message.content<|MERGE_RESOLUTION|>--- conflicted
+++ resolved
@@ -26,26 +26,20 @@
         
         # Use provided knowledge summary or fallback message
         if knowledge_content:
-            knowledge_content = knowledge_content
+            self.knowledge_content = knowledge_content
         else:
-            knowledge_content = "## Security Knowledge Base unavailable - proceeding with standard techniques"
+            self.knowledge_content = "## Security Knowledge Base unavailable - proceeding with standard techniques"
         
         self.system_prompt = f"""
         You are a security researcher who is also the lead for an internal red team and the security team. Your job is to carefully scan a website, step by step, and evaluate if there are any security issues. You will be provided a lot of details about our internal company that we're testing, so feel free to fuzz, probe, and test the website. Here are just some of the concerns we want to focus on from web perspective.
 
-        {knowledge_content}
+        {self.knowledge_content}
 
         ## Apply Your Security Knowledge
-<<<<<<< HEAD
-        You have access to the latest security research and proven exploitation techniques from PentestMonkey Cheat Sheets, CAPEC Attack Patterns, OWASP WSTG Techniques, and CISA KEV (Known Exploited Vulnerabilities). Apply this knowledge strategically:
+        You have access to the latest security research and proven exploitation techniques from PentestMonkey Cheat Sheets, CAPEC Attack Patterns, OWASP WSTG Techniques, CISA KEV (Known Exploited Vulnerabilities), DevSec Blog, and PortSwigger labs. Apply this knowledge strategically:
         
         - Use the API security patterns from PentestMonkey Cheat Sheets to test authorization, authentication, and object-level access controls
-        - Apply PortSwigger lab techniques for injection attacks, XSS, CSRF, and other web vulnerabilities  
-=======
-        You have access to the latest security research and proven exploitation techniques from DevSec Blog, PentestMonkey, CAPEC, and OWASP WSTG. Apply this knowledge strategically:
-        
-        - Apply practical payloads and techniques for injection attacks, XSS, CSRF, and other web vulnerabilities
->>>>>>> 1b3b983a
+        - Apply PortSwigger lab techniques and practical payloads for injection attacks, XSS, CSRF, and other web vulnerabilities  
         - Leverage the compiled exploit techniques and payloads to test for specific vulnerability classes
         - Remember that real-world vulnerabilities often combine multiple techniques - think like an expert penetration tester
 
